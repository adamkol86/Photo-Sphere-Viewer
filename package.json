{
  "name": "photo-sphere-viewer",
  "version": "3.3.0-SNAPSHOT",
  "authors": [
    {
      "name": "Jérémy Heleine",
      "email": "jeremy.heleine@gmail.com",
      "homepage": "http://jeremyheleine.me"
    },
    {
      "name": "Damien \"Mistic\" Sorel",
      "email": "contact@git.strangeplanet.fr",
      "homepage": "http://www.strangeplanet.fr"
    }
  ],
  "description": "A JavaScript library to display Photo Sphere panoramas",
  "homepage": "http://mistic100.github.io/Photo-Sphere-Viewer",
  "dependencies": {
    "three": ">= 0.70.0",
    "d.js": "~0.7.3",
    "uevent": "~1.0.0",
    "dot": ">=1.0.3"
  },
  "devDependencies": {
    "foodoc": "git://github.com/mistic100/foodoc.git#custom",
    "grunt": "^1.0.0",
    "grunt-banner": "^0.6.0",
    "grunt-contrib-clean": "^1.0.0",
    "grunt-contrib-concat": "^1.0.0",
    "grunt-contrib-connect": "^1.0.0",
    "grunt-contrib-copy": "^1.0.0",
    "grunt-contrib-cssmin": "^2.0.0",
    "grunt-contrib-jshint": "^1.0.0",
    "grunt-contrib-sass": "^1.0.0",
    "grunt-contrib-uglify": "^2.2.0",
    "grunt-contrib-watch": "^1.0.0",
    "grunt-jscs": "^3.0.1",
    "grunt-jsdoc": "^2.1.0",
    "grunt-mocha-test": "^0.13.2",
    "grunt-open": "^0.2.3",
    "grunt-scss-lint": "^0.5.0",
    "grunt-wrap": "^0.3.0",
    "jit-grunt": "^0.10.0",
<<<<<<< HEAD
    "mocha": "^2.5.3",
    "simple-cli": "^4.0.0",
=======
    "mocha": "^3.2.0",
>>>>>>> 5f57b1ac
    "time-grunt": "^1.3.0"
  },
  "keywords": [
    "photosphere",
    "panorama",
    "threejs"
  ],
  "license": "MIT",
  "repository": {
    "type": "git",
    "url": "git://github.com/mistic100/Photo-Sphere-Viewer.git"
  },
  "scripts": {
    "test": "grunt test"
  }
}<|MERGE_RESOLUTION|>--- conflicted
+++ resolved
@@ -41,12 +41,8 @@
     "grunt-scss-lint": "^0.5.0",
     "grunt-wrap": "^0.3.0",
     "jit-grunt": "^0.10.0",
-<<<<<<< HEAD
-    "mocha": "^2.5.3",
+    "mocha": "^3.2.0",
     "simple-cli": "^4.0.0",
-=======
-    "mocha": "^3.2.0",
->>>>>>> 5f57b1ac
     "time-grunt": "^1.3.0"
   },
   "keywords": [
